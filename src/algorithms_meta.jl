--- conflicted
+++ resolved
@@ -1,6 +1,6 @@
 """
-    NestedQuad(alg::IntegralAlgorithm)
-    NestedQuad(algs::IntegralAlgorithm...)
+	NestedQuad(alg::IntegralAlgorithm)
+	NestedQuad(algs::IntegralAlgorithm...)
 
 Nested integration by repeating one quadrature algorithm or composing a list of algorithms.
 The domain of integration must be an `AbstractIteratedLimits` from the
@@ -12,78 +12,78 @@
 that inference works properly. For example, if [`ContQuadGKJL`](@ref) is used as an
 algorithm in the nested scheme, then the limits of integration should be made complex.
 """
-struct NestedQuad{T,S} <: IntegralAlgorithm
-    algs::T
-    specialize::S
-    NestedQuad(alg::IntegralAlgorithm, specialize::AbstractSpecialization=FunctionWrapperSpecialize()) = new{typeof(alg),typeof(specialize)}(alg, specialize)
-    NestedQuad(algs::Tuple{Vararg{IntegralAlgorithm}}, specialize::Tuple{Vararg{AbstractSpecialization}}=ntuple(_->FunctionWrapperSpecialize(), length(algs))) = new{typeof(algs),typeof(specialize)}(algs, specialize)
+struct NestedQuad{T, S} <: IntegralAlgorithm
+	algs::T
+	specialize::S
+	NestedQuad(alg::IntegralAlgorithm, specialize::AbstractSpecialization = FunctionWrapperSpecialize()) = new{typeof(alg), typeof(specialize)}(alg, specialize)
+	NestedQuad(algs::Tuple{Vararg{IntegralAlgorithm}}, specialize::Tuple{Vararg{AbstractSpecialization}} = ntuple(_ -> FunctionWrapperSpecialize(), length(algs))) = new{typeof(algs), typeof(specialize)}(algs, specialize)
 end
 NestedQuad(algs::IntegralAlgorithm...) = NestedQuad(algs)
 # TODO add a parallelization option for use when it is safe to do so
 
 function _update!(cache, x, (; p, lims_state))
-    segs, lims, state = limit_iterate(lims_state..., x)
-    len = segs[end] - segs[begin]
-    kws = cache.kwargs
-    cache.p = p
-    cache.cacheval.dom = segs
-    cache.cacheval.kwargs = haskey(kws, :abstol) ? merge(kws, (abstol=kws.abstol/len,)) : kws
-    cache.cacheval.p = (; cache.cacheval.p..., lims_state=(lims, state))
-    return
+	segs, lims, state = limit_iterate(lims_state..., x)
+	len = segs[end] - segs[begin]
+	kws = cache.kwargs
+	cache.p = p
+	cache.cacheval.dom = segs
+	cache.cacheval.kwargs = haskey(kws, :abstol) ? merge(kws, (abstol = kws.abstol / len,)) : kws
+	cache.cacheval.p = (; cache.cacheval.p..., lims_state = (lims, state))
+	return
 end
 _postsolve(sol, x, p) = sol.value
 function init_cacheval(f, nextdom, p, alg::NestedQuad; kws...)
-    x0, (segs, lims, state) = if nextdom isa AbstractIteratedLimits
-        interior_point(nextdom), limit_iterate(nextdom)
-    else
-        nextdom
-    end
-    algs = alg.algs isa IntegralAlgorithm ? ntuple(i -> alg.algs, Val(ndims(lims))) : alg.algs
-    spec = alg.specialize isa AbstractSpecialization ? ntuple(i -> alg.specialize, Val(ndims(lims))) : alg.specialize
-    if ndims(lims) == 1
-        func, ws = inner_integralfunction(f, x0, p)
-    else
-        integrand, ws, update!, postsolve = outer_integralfunction(f, x0, p)
-        proto = get_prototype(integrand, x0, p)
-        a, b, = segs
-        x = (a+b)/2
-        next = (x0[begin:end-1], limit_iterate(lims, state, x))
-        kws = NamedTuple(kws)
-        len = segs[end] - segs[begin]
-        kwargs = haskey(kws, :abstol) ? merge(kws, (abstol=kws.abstol/len,)) : kws
-        subprob = IntegralProblem(integrand, next, p; kwargs...)
-        func = CommonSolveIntegralFunction(subprob, NestedQuad(algs[1:ndims(lims)-1], spec[1:ndims(lims)-1]), update!, postsolve, proto*x^(ndims(lims)-1), spec[ndims(lims)])
-    end
-    prob = IntegralProblem(func, segs, (; p, lims_state=(lims, state), ws); kws...)
-    return init(prob, algs[ndims(lims)])
-    # the order of updates is somewhat tricky. I think some could be simplified if instead
-    # we use an IntegralProblem modified to contain lims_state, instead of passing the
-    # parameter as well
+	x0, (segs, lims, state) = if nextdom isa AbstractIteratedLimits
+		interior_point(nextdom), limit_iterate(nextdom)
+	else
+		nextdom
+	end
+	algs = alg.algs isa IntegralAlgorithm ? ntuple(i -> alg.algs, Val(ndims(lims))) : alg.algs
+	spec = alg.specialize isa AbstractSpecialization ? ntuple(i -> alg.specialize, Val(ndims(lims))) : alg.specialize
+	if ndims(lims) == 1
+		func, ws = inner_integralfunction(f, x0, p)
+	else
+		integrand, ws, update!, postsolve = outer_integralfunction(f, x0, p)
+		proto = get_prototype(integrand, x0, p)
+		a, b, = segs
+		x = (a + b) / 2
+		next = (x0[begin:end-1], limit_iterate(lims, state, x))
+		kws = NamedTuple(kws)
+		len = segs[end] - segs[begin]
+		kwargs = haskey(kws, :abstol) ? merge(kws, (abstol = kws.abstol / len,)) : kws
+		subprob = IntegralProblem(integrand, next, p; kwargs...)
+		func = CommonSolveIntegralFunction(subprob, NestedQuad(algs[1:ndims(lims)-1], spec[1:ndims(lims)-1]), update!, postsolve, proto * x^(ndims(lims) - 1), spec[ndims(lims)])
+	end
+	prob = IntegralProblem(func, segs, (; p, lims_state = (lims, state), ws); kws...)
+	return init(prob, algs[ndims(lims)])
+	# the order of updates is somewhat tricky. I think some could be simplified if instead
+	# we use an IntegralProblem modified to contain lims_state, instead of passing the
+	# parameter as well
 end
 
 
 function do_integral(f, dom, p, alg::NestedQuad, cacheval; kws...)
-    cacheval.p = (; cacheval.p..., p)
-    cacheval.kwargs = (; cacheval.kwargs..., kws...)
-    return solve!(cacheval)
+	cacheval.p = (; cacheval.p..., p)
+	cacheval.kwargs = (; cacheval.kwargs..., kws...)
+	return solve!(cacheval)
 end
 function inner_integralfunction(f::IntegralFunction, x0, p)
-    proto = get_prototype(f, x0, p)
-    func = IntegralFunction(proto) do x, (; p, lims_state)
-        f.f(limit_iterate(lims_state..., x), p)
-    end
-    ws = nothing
-    return func, ws
+	proto = get_prototype(f, x0, p)
+	func = IntegralFunction(proto) do x, (; p, lims_state)
+		f.f(limit_iterate(lims_state..., x), p)
+	end
+	ws = nothing
+	return func, ws
 end
 function outer_integralfunction(f::IntegralFunction, x0, p)
-    proto = get_prototype(f, x0, p)
-    func = IntegralFunction(f.f, proto)
-    ws = nothing
-    return func, ws, _update!, _postsolve
+	proto = get_prototype(f, x0, p)
+	func = IntegralFunction(f.f, proto)
+	ws = nothing
+	return func, ws, _update!, _postsolve
 end
 #=
 """
-    AbsoluteEstimate(est_alg, abs_alg; kws...)
+	AbsoluteEstimate(est_alg, abs_alg; kws...)
 
 Most algorithms are efficient when using absolute error tolerances, but how do you know the
 size of the integral? One option is to estimate it using second algorithm.
@@ -97,89 +97,84 @@
 `reltol=0`.
 """
 struct AbsoluteEstimate{E<:IntegralAlgorithm,A<:IntegralAlgorithm,F,K<:NamedTuple} <: IntegralAlgorithm
-    est_alg::E
-    abs_alg::A
-    norm::F
-    kws::K
+	est_alg::E
+	abs_alg::A
+	norm::F
+	kws::K
 end
 function AbsoluteEstimate(est_alg, abs_alg; norm=norm, kwargs...)
-    kws = NamedTuple(kwargs)
-    checkkwargs(kws)
-    return AbsoluteEstimate(est_alg, abs_alg, norm, kws)
+	kws = NamedTuple(kwargs)
+	checkkwargs(kws)
+	return AbsoluteEstimate(est_alg, abs_alg, norm, kws)
 end
 
 function init_cacheval(f, dom, p, alg::AbsoluteEstimate)
-    return (est=init_cacheval(f, dom, p, alg.est_alg),
-            abs=init_cacheval(f, dom, p, alg.abs_alg))
+	return (est=init_cacheval(f, dom, p, alg.est_alg),
+			abs=init_cacheval(f, dom, p, alg.abs_alg))
 end
 
 function do_solve(f, dom, p, alg::AbsoluteEstimate, cacheval;
-                    abstol=nothing, reltol=nothing, maxiters=typemax(Int))
-    sol = do_solve(f, dom, p, alg.est_alg, cacheval.est; alg.kws...)
-    val = alg.norm(sol.u) # has same units as sol
-    rtol = reltol === nothing ? sqrt(eps(one(val))) : reltol # use the precision of the solution to set the default relative tolerance
-    atol = max(abstol === nothing ? zero(val) : abstol, rtol*val)
-    return do_solve(f, dom, p, alg.abs_alg, cacheval.abs;
-                    abstol=atol, reltol=zero(rtol), maxiters=maxiters)
+					abstol=nothing, reltol=nothing, maxiters=typemax(Int))
+	sol = do_solve(f, dom, p, alg.est_alg, cacheval.est; alg.kws...)
+	val = alg.norm(sol.u) # has same units as sol
+	rtol = reltol === nothing ? sqrt(eps(one(val))) : reltol # use the precision of the solution to set the default relative tolerance
+	atol = max(abstol === nothing ? zero(val) : abstol, rtol*val)
+	return do_solve(f, dom, p, alg.abs_alg, cacheval.abs;
+					abstol=atol, reltol=zero(rtol), maxiters=maxiters)
 end
 =#
 
 
 """
-    EvalCounter(::IntegralAlgorithm)
+	EvalCounter(::IntegralAlgorithm)
 
 An algorithm which counts the evaluations used by another algorithm.
 The count is stored in the `sol.stats.numevals` field.
 """
-struct EvalCounter{T<:IntegralAlgorithm} <: IntegralAlgorithm
-    alg::T
+struct EvalCounter{T <: IntegralAlgorithm} <: IntegralAlgorithm
+	alg::T
 end
 
 struct CounterFunction{F}
-    counter::Base.RefValue{Int64}
-    f::F
+	counter::Base.RefValue{Int64}
+	f::F
 end
 (f::CounterFunction)(args...; kws...) = (f.counter[] += 1; f.f(args...; kws...))
-<<<<<<< HEAD
-
-insert_counter(f::IntegralFunction, numevals) = IntegralFunction(CounterFunction(numevals, f.f), f.prototype)
-=======
 struct BatchCounterFunction{F}
-    counter::Base.RefValue{Int64}
-    f::F
+	counter::Base.RefValue{Int64}
+	f::F
 end
 (f::BatchCounterFunction)(y, x, p) = (f.counter[] += size(x)[end]; f.f(y, x, p))
 
 
 insert_counter(f::IntegralFunction, numevals) = IntegralFunction(CounterFunction(numevals, f.f), f.prototype)
 insert_counter(f::InplaceIntegralFunction, numevals) = InplaceIntegralFunction(CounterFunction(numevals, f.f!), f.prototype)
-insert_counter(f::InplaceBatchIntegralFunction, numevals) = InplaceBatchIntegralFunction(BatchCounterFunction(numevals, f.f!), f.prototype; max_batch=f.max_batch)
+insert_counter(f::InplaceBatchIntegralFunction, numevals) = InplaceBatchIntegralFunction(BatchCounterFunction(numevals, f.f!), f.prototype; max_batch = f.max_batch)
 insert_counter(f::CommonSolveIntegralFunction, numevals) = CommonSolveIntegralFunction(f.prob, f.alg, CounterFunction(numevals, f.update!), f.postsolve, f.prototype, f.specialize; f.kwargs...)
->>>>>>> 206cb7a9
 function init_cacheval(f, dom, p, alg::EvalCounter; kws...)
-    numevals = Ref(0)
-    # some algorithms need to store the integrand in the cache
-    g = insert_counter(f, numevals)
-    return numevals, init_cacheval(g, dom, p, alg.alg; kws...)
+	numevals = Ref(0)
+	# some algorithms need to store the integrand in the cache
+	g = insert_counter(f, numevals)
+	return numevals, init_cacheval(g, dom, p, alg.alg; kws...)
 end
 function do_integral(f, dom, p, alg::EvalCounter, (numevals, cacheval); kws...)
-    numevals[] = 0
-    g = insert_counter(f, numevals)
-    sol = do_integral(g, dom, p, alg.alg, cacheval; kws...)
-    return IntegralSolution(sol.value, sol.retcode, (; sol.stats..., numevals=numevals[]))
+	numevals[] = 0
+	g = insert_counter(f, numevals)
+	sol = do_integral(g, dom, p, alg.alg, cacheval; kws...)
+	return IntegralSolution(sol.value, sol.retcode, (; sol.stats..., numevals = numevals[]))
 end
-    # elseif InplaceIntegrand
-    #     ni::Int = 0
-    #     gi = (y, x, p) -> (ni += 1; f.f!(y, x, p))
-    #     soli = do_solve(InplaceIntegrand(gi, f.I), dom, p, alg.alg, cacheval; kws...)
-    #     return IntegralSolution(soli.u, soli.resid, soli.retcode, ni)
-    # elseif f isa BatchIntegrand
-    #     nb::Int = 0
-    #     gb = (y, x, p) -> (nb += length(x); f.f!(y, x, p))
-    #     solb = do_solve(BatchIntegrand(gb, f.y, f.x, max_batch=f.max_batch), dom, p, alg.alg, cacheval; kws...)
-    #     return IntegralSolution(solb.u, solb.resid, solb.retcode, nb)
-    # else
-    #     n::Int = 0
-    #     g = (x, p) -> (n += 1; f(x, p)) # we need let to prevent Core.Box around the captured variable
-    #     sol = do_solve(g, dom, p, alg.alg, cacheval; kws...)
-    #     return IntegralSolution(sol.u, sol.resid, sol.retcode, n)+# elseif InplaceIntegrand
+#     ni::Int = 0
+#     gi = (y, x, p) -> (ni += 1; f.f!(y, x, p))
+#     soli = do_solve(InplaceIntegrand(gi, f.I), dom, p, alg.alg, cacheval; kws...)
+#     return IntegralSolution(soli.u, soli.resid, soli.retcode, ni)
+# elseif f isa BatchIntegrand
+#     nb::Int = 0
+#     gb = (y, x, p) -> (nb += length(x); f.f!(y, x, p))
+#     solb = do_solve(BatchIntegrand(gb, f.y, f.x, max_batch=f.max_batch), dom, p, alg.alg, cacheval; kws...)
+#     return IntegralSolution(solb.u, solb.resid, solb.retcode, nb)
+# else
+#     n::Int = 0
+#     g = (x, p) -> (n += 1; f(x, p)) # we need let to prevent Core.Box around the captured variable
+#     sol = do_solve(g, dom, p, alg.alg, cacheval; kws...)
+#     return IntegralSolution(sol.u, sol.resid, sol.retcode, n)