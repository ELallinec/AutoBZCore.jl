# utilities
function lattice_bz_limits(B::AbstractMatrix)
    T = SVector{checksquare(B),typeof(one(eltype(B)))}
    CubicLimits(zero(T), ones(T))   # unitless canonical bz
end
function check_bases_canonical(A::AbstractMatrix, B::AbstractMatrix, atol)
    norm(A'B - 2pi*I) < atol || throw("Real and reciprocal Bravais lattice bases non-orthogonal to tolerance $atol")
end
canonical_reciprocal_basis(A::AbstractMatrix) = A' \ (pi*(one(A)+one(A)))
canonical_ptr_basis(B) = Basis(one(B))

# main data type
"""
    SymmetricBZ(A, B, lims::AbstractIteratedLimits, syms; atol=sqrt(eps()))

Data type representing a Brillouin zone reduced by a set of symmetries, `syms`
with iterated integration limits `lims`, both of which are assumed to be in the
lattice basis (since the Fourier series is). `A` and `B` should be
identically-sized square matrices containing the real and reciprocal basis
vectors in their columns.

!!! note "Convention"
    This type assumes all integration limit data is in the reciprocal lattice
    basis with fractional coordinates, where the FBZ is just the hypercube
    spanned by the vertices (0,…,0) & (1,…,1). If necessary, use `A` or `B` to
    rotate these quantities into the convention.

`lims` should be limits compatible with
[IteratedIntegration.jl](https://github.com/lxvm/IteratedIntegration.jl).
`syms` should be an iterable collection of point group symmetries compatible
with [AutoSymPTR.jl](https://github.com/lxvm/AutoSymPTR.jl).
"""
struct SymmetricBZ{S,L,d,TA,TB,d2}
    A::SMatrix{d,d,TA,d2}
    B::SMatrix{d,d,TB,d2}
    lims::L
    syms::S
    function SymmetricBZ(A::MA, B::MB, lims::L, syms::S) where {d,TA,TB,d2,MA<:SMatrix{d,d,TA,d2},MB<:SMatrix{d,d,TB,d2},L,S}
        return new{S,L,d,TA,TB,d2}(A, B, lims, syms)
    end
end

nsyms(bz::SymmetricBZ) = length(bz.syms)

const FullBZ = SymmetricBZ{Nothing}
nsyms(::FullBZ) = 1

Base.summary(bz::SymmetricBZ) = string(checksquare(bz.A), "-dimensional Brillouin zone with ", bz isa FullBZ ? "trivial" : nsyms(bz), " symmetries")
Base.show(io::IO, bz::SymmetricBZ) = print(io, summary(bz))
Base.ndims(::SymmetricBZ{S,L,d}) where {S,L,d} = d
Base.eltype(::Type{<:SymmetricBZ{S,L,d,TA,TB}}) where {S,L,d,TA,TB} = TB
get_prototype(bz::SymmetricBZ) = interior_point(bz.lims)

# Define traits for symmetrization based on symmetry representations

"""
    AbstractSymRep

Abstract supertype of symmetry representation traits.
"""
abstract type AbstractSymRep end

"""
    UnknownRep()

Fallback symmetry representation for array types without a user-defined `SymRep`.
Will perform FBZ integration regardless of available BZ symmetries.
"""
struct UnknownRep <: AbstractSymRep end

"""
    TrivialRep()

Symmetry representation of objects with trivial transformation under the group.
"""
struct TrivialRep <: AbstractSymRep end

"""
    symmetrize(rep::AbstractSymRep, ::SymmetricBZ, x)

Transform `x` by the representation of the symmetries of the point group used to reduce the
domain, thus mapping the value of `x` on to the full Brillouin zone.
"""
symmetrize(rep, bz::SymmetricBZ, x) = symmetrize_(rep, bz, x)
symmetrize(_, ::FullBZ, x) = x

symmetrize_(rep, bz, x) = symmetrize__(rep, bz, x)
symmetrize_(rep, bz, x::AuxValue) = AuxValue(symmetrize__(rep, bz, x.val), symmetrize__(rep, bz, x.aux))

symmetrize__(::TrivialRep, bz, x) = nsyms(bz)*x
symmetrize__(::UnknownRep, bz, x) = error("unknown representation cannot be symmetrized")

struct SymmetricRule{R,U,B}
    rule::R
    rep::U
    bz::B
end

Base.getindex(r::SymmetricRule, i) = getindex(r.rule, i)
Base.eltype(::Type{SymmetricRule{R,U,B}}) where {R,U,B} = eltype(R)
Base.length(r::SymmetricRule) = length(r.rule)
Base.iterate(r::SymmetricRule, args...) = iterate(r.rule, args...)
function (r::SymmetricRule)(f::F, args...) where {F}
    out = r.rule(f, args...)
    val = symmetrize(r.rep, r.bz, out)
    return val
end

struct SymmetricRuleDef{R,U,B}
    rule::R
    rep::U
    bz::B
end

AutoSymPTR.nsyms(r::SymmetricRuleDef) = AutoSymPTR.nsyms(r.r)
function (r::SymmetricRuleDef)(::Type{T}, v::Val{d}) where {T,d}
    return SymmetricRule(r.rule(T, v), r.rep, r.bz)
end
function AutoSymPTR.nextrule(r::SymmetricRule, ruledef::SymmetricRuleDef)
    return SymmetricRule(AutoSymPTR.nextrule(r.rule, ruledef.rule), ruledef.rep, ruledef.bz)
end

# Here we provide utilities to build BZs

"""
    AbstractBZ{d}

Abstract supertype for all Brillouin zone data types parametrized by dimension.
"""
abstract type AbstractBZ{d} end

"""
    load_bz(bz::AbstractBZ, [T::Type=Float64])
    load_bz(bz::AbstractBZ, A::AbstractMatrix, [B::AbstractMatrix])

Interface to loading Brillouin zones.

## Arguments
- `bz::AbstractBZ`: a kind of Brillouin zone to construct, e.g. [`FBZ`](@ref) or
  [`IBZ`](@ref)
- `T::Type`: a numeric type to set the precision of the domain (default: `Float64`)
- `A::AbstractMatrix`: a ``d \\times d`` matrix whose columns are the real-space lattice
  vectors of a ``d``-dimensional crystal
- `B::AbstractMatrix`: a ``d \\times d`` matrix whose columns are the reciprocal-space
  lattice vectors of a ``d``-dimensional Brillouin zone (default: `A' \\ 2πI`)

!!! note "Assumptions"
    `AutoBZCore` assumes that all calculations occur in the reciprocal
    lattice basis, since that is the basis in which Wannier interpolants are most
    efficiently described. See [`SymmetricBZ`](@ref) for details. We also assume that the
    integrands are cheap to evaluate, which is why we provide adaptive methods in the first
    place, so that return types can be determined at runtime (and mechanisms are in place
    for compile time as well)
"""
function load_bz end

function load_bz(bz::AbstractBZ{N}, A::AbstractMatrix{T}, B::AbstractMatrix{S}=canonical_reciprocal_basis(A); atol=nothing) where {N,T,S}
    (d = checksquare(A)) == checksquare(B) ||
        throw(DimensionMismatch("Bravais lattices $A and $B must have the same shape"))
    bz_ = if N isa Integer
        @assert d == N
        bz
    else
        convert(AbstractBZ{d}, bz)
    end
    check_bases_canonical(A, B, something(atol, sqrt(eps(oneunit(T)*oneunit(S)))))
    MA = SMatrix{d,d,T,d^2}; MB = SMatrix{d,d,S,d^2}
    return load_bz(bz_, convert(MA, A), convert(MB, B))
end

function load_bz(bz::AbstractBZ{d}, ::Type{T}=Float64) where {d,T}
    d isa Integer || throw(ArgumentError("BZ dimension must be integer"))
    A = oneunit(SMatrix{d,d,T,d^2})
    return load_bz(bz, A)
end

"""
    FBZ{N} <: AbstractBZ

Singleton type representing first/full Brillouin zones of `N` dimensions.
By default, `N` is nothing and the dimension is obtained from input files.
"""
struct FBZ{N} <: AbstractBZ{N} end
FBZ(n=nothing) = FBZ{n}()
Base.convert(::Type{AbstractBZ{d}}, ::FBZ) where {d} = FBZ{d}()

function load_bz(::FBZ{N}, A::SMatrix{N,N}, B::SMatrix{N,N}) where {N}
    lims = lattice_bz_limits(B)
    return SymmetricBZ(A, B, lims, nothing)
end

"""
    IBZ <: AbstractBZ

Singleton type representing irreducible Brillouin zones. Load
[SymmetryReduceBZ.jl](https://github.com/jerjorg/SymmetryReduceBZ.jl) to use this.
"""
struct IBZ{d,P} <: AbstractBZ{d} end

struct DefaultPolyhedron end

IBZ(n=nothing,) = IBZ{n,DefaultPolyhedron}()
Base.convert(::Type{AbstractBZ{d}}, ::IBZ{N,P}) where {d,N,P} = IBZ{d,P}()

"""
    load_bz(::IBZ, A, B, species::AbstractVector, positions::AbstractMatrix; kws...)

`species` must have distinct labels for each atom type (e.g. can be any string or integer)
and `positions` must be a matrix whose columns give the coordinates of the atom of the
corresponding species.
"""
function load_bz(bz::IBZ, A, B, species, positions; kws...)
    ext = Base.get_extension(@__MODULE__(), :SymmetryReduceBZExt)
    if ext !== nothing
        return ext.load_ibz(bz, A, B, species, positions; kws...)
    else
        error("SymmetryReduceBZ extension not loaded")
    end
end
function load_bz(bz::IBZ{N}, A::SMatrix{N,N}, B::SMatrix{N,N}) where {N}
    return load_bz(bz, A, B, nothing, nothing)
end

checkorthog(A::AbstractMatrix) = isdiag(transpose(A)*A)

sign_flip_tuples(n::Val{d}) where {d} = Iterators.product(ntuple(_ -> (1,-1), n)...)
sign_flip_matrices(n::Val{d}) where {d} = (Diagonal(SVector{d,Int}(A)) for A in sign_flip_tuples(n))
n_sign_flips(d::Integer) = 2^d

"""
    InversionSymIBZ{N} <: AbstractBZ

Singleton type representing Brillouin zones with full inversion symmetry

!!! warning "Assumptions"
    Only expect this to work for systems with orthogonal lattice vectors
"""
struct InversionSymIBZ{N} <: AbstractBZ{N} end
InversionSymIBZ(n=nothing) = InversionSymIBZ{n}()
Base.convert(::Type{AbstractBZ{d}}, ::InversionSymIBZ) where {d} = InversionSymIBZ{d}()

function load_bz(::InversionSymIBZ{N}, A::SMatrix{N,N}, B::SMatrix{N,N,TB}) where {N,TB}
    checkorthog(A) || @warn "Non-orthogonal lattice vectors detected with InversionSymIBZ. Unexpected behavior may occur"
    t = one(TB); V = SVector{N,typeof(t)}
    lims = CubicLimits(zero(V), fill(1//2, V))
    syms = map(S -> t*S, sign_flip_matrices(Val(N)))
    return SymmetricBZ(A, B, lims, syms)
end

function permutation_matrices(t::Val{n}) where {n}
    permutations = permutation_tuples(ntuple(identity, t))
    (sacollect(SMatrix{n,n,Int,n^2}, ifelse(j == p[i], 1, 0) for i in 1:n, j in 1:n) for p in permutations)
end
permutation_tuples(C::NTuple{N}) where {N} = @inbounds((C[i], p...)::typeof(C) for i in eachindex(C) for p in permutation_tuples(C[[j for j in eachindex(C) if j != i]]))
permutation_tuples(C::NTuple{1}) = C
n_permutations(n::Integer) = factorial(n)

"""
    cube_automorphisms(::Val{d}) where d

return a generator of the symmetries of the cube in `d` dimensions including the
identity.
"""
cube_automorphisms(n::Val{d}) where {d} = (S*P for S in sign_flip_matrices(n), P in permutation_matrices(n))
n_cube_automorphisms(d) = n_sign_flips(d) * n_permutations(d)

"""
    CubicSymIBZ{N} <: AbstractBZ

Singleton type representing Brillouin zones with full cubic symmetry

!!! warning "Assumptions"
    Only expect this to work for systems with orthogonal lattice vectors
"""
struct CubicSymIBZ{N} <: AbstractBZ{N} end
CubicSymIBZ(n=nothing) = CubicSymIBZ{n}()
Base.convert(::Type{AbstractBZ{d}}, ::CubicSymIBZ) where {d} = CubicSymIBZ{d}()

function load_bz(::CubicSymIBZ{N}, A::SMatrix{N,N}, B::SMatrix{N,N,TB}) where {N,TB}
    checkorthog(A) || @warn "Non-orthogonal lattice vectors detected with CubicSymIBZ. Unexpected behavior may occur"
    t = one(TB)
    lims = TetrahedralLimits(fill(1//2, SVector{N,typeof(t)}))
    syms = map(S -> t*S, cube_automorphisms(Val{N}()))
    return SymmetricBZ(A, B, lims, syms)
end

# Now we provide the BZ integration algorithms effectively as aliases to the libraries

"""
    AutoBZAlgorithm

Abstract supertype for Brillouin zone integration algorithms.
All integration problems on the BZ get rescaled to fractional coordinates so that the
Brillouin zone becomes `[0,1]^d`, and integrands should have this periodicity. If the
integrand depends on the Brillouin zone basis, then it may have to be transformed to the
Cartesian coordinates as a post-processing step.
These algorithms also use the symmetries of the Brillouin zone and the integrand.
"""
abstract type AutoBZAlgorithm <: IntegralAlgorithm end

"""
    AutoBZProblem([rep], f, bz, [p]; kwargs...)

Construct a BZ integration problem.

## Arguments
- `rep::AbstractSymRep`: The symmetry representation of `f` (default: `UnknownRep()`)
- `f::AbstractIntegralFunction`: The integrand
- `bz::SymmetricBZ`: The Brillouin zone to integrate over
- `p`: parameters for the integrand (default: `NullParameters()`)

## Keywords
Additional keywords are passed directly to the solver
"""
struct AutoBZProblem{R<:AbstractSymRep,F<:AbstractIntegralFunction,BZ<:SymmetricBZ,P,K<:NamedTuple}
    rep::R
    f::F
    bz::BZ
    p::P
    kwargs::K
end

const WARN_UNKNOWN_SYMMETRY = """
A symmetric BZ was used with an integrand whose symmetry representation is unknown.
For correctness, the calculation will proceed on the full BZ, i.e. without symmetry.
To integrate with symmetry, define an AbstractSymRep for your integrand.
"""

function AutoBZProblem(rep::AbstractSymRep, f::AbstractIntegralFunction, bz::SymmetricBZ, p=NullParameters(); kws...)
    proto = get_prototype(f, get_prototype(bz), p)
    if rep isa UnknownRep && !(bz isa FullBZ)
        @warn WARN_UNKNOWN_SYMMETRY
        fbz = SymmetricBZ(bz.A, bz.B, lattice_bz_limits(bz.B), nothing)
        return AutoBZProblem(rep, f, fbz, p, NamedTuple(kws))
    else
        return AutoBZProblem(rep, f, bz, p, NamedTuple(kws))
    end
end
function AutoBZProblem(f::AbstractIntegralFunction, bz::SymmetricBZ, p=NullParameters(); kws...)
    return AutoBZProblem(UnknownRep(), f, bz, p; kws...)
end
function AutoBZProblem(f, bz::SymmetricBZ, p=NullParameters(); kws...)
    return AutoBZProblem(IntegralFunction(f), bz, p; kws...)
end

mutable struct AutoBZCache{R,F,BZ,P,A,C,K}
    rep::R
    f::F
    bz::BZ
    p::P
    alg::A
    cacheval::C
    kwargs::K
end

function init(prob::AutoBZProblem, alg::AutoBZAlgorithm; kwargs...)
    rep = prob.rep; f = prob.f; bz = prob.bz; p = prob.p
    kws = (; prob.kwargs..., kwargs...)
    checkkwargs(kws)
    cacheval = init_cacheval(rep, f, bz, p, alg; kws...)
    return AutoBZCache(rep, f, bz, p, alg, cacheval, kws)
end

"""
    solve(::AutoBZProblem, ::AutoBZAlgorithm; kws...)::IntegralSolution
"""
solve(prob::AutoBZProblem, alg::AutoBZAlgorithm; kwargs...)

"""
    solve!(::IntegralCache)::IntegralSolution

Compute the solution to an [`IntegralProblem`](@ref) constructed from [`init`](@ref).
"""
function solve!(c::AutoBZCache)
    return do_solve_autobz(c.rep, c.f, c.bz, c.p, c.alg, c.cacheval; c.kwargs...)
end

function init_cacheval(rep, f, bz::SymmetricBZ, p, bzalg::AutoBZAlgorithm; kws...)
    prob, alg = bz_to_standard(f, bz, p, bzalg; kws...)
    return init(prob, alg)
end

function do_solve_autobz(rep, f, bz, p, bzalg::AutoBZAlgorithm, cacheval; _kws...)
    j = abs(det(bz.B))  # rescale tolerance to (I)BZ coordinate and get the right number of digits
    kws = NamedTuple(_kws)
    cacheval.f = f
    cacheval.p = p
    cacheval.kwargs = haskey(kws, :abstol) ? merge(kws, (abstol=kws.abstol / (j * nsyms(bz)),)) : kws

    sol = solve!(cacheval)
    value = j*symmetrize(rep, bz, sol.value)
    stats = (; sol.stats...)
    # err = sol.resid === nothing ? nothing : j*symmetrize(f, bz_, sol.resid)
    return IntegralSolution(value, sol.retcode, stats)
end

# AutoBZAlgorithms must implement:
# - bz_to_standard: (transformed) bz, unitless domain, standard algorithm

"""
    IAI(alg::IntegralAlgorithm=AuxQuadGKJL())
    IAI(algs::IntegralAlgorithm...)

Iterated-adaptive integration using `nested_quad` from
[IteratedIntegration.jl](https://github.com/lxvm/IteratedIntegration.jl).
**This algorithm is the most efficient for localized integrands**.
"""
struct IAI{T,S} <: AutoBZAlgorithm
    algs::T
    specialize::S
    IAI(alg::IntegralAlgorithm=AuxQuadGKJL(), specialize::AbstractSpecialization=FunctionWrapperSpecialize()) = new{typeof(alg),typeof(specialize)}(alg, specialize)
    IAI(algs::Tuple{Vararg{IntegralAlgorithm}}, specialize::Tuple{Vararg{AbstractSpecialization}}=ntuple(_->FunctionWrapperSpecialize(),length(algs))) = new{typeof(algs),typeof(specialize)}(algs, specialize)
end
IAI(algs::IntegralAlgorithm...) = IAI(algs)

function bz_to_standard(f, bz, p, bzalg::IAI; kws...)
    return IntegralProblem(f, bz.lims, p; kws...), NestedQuad(bzalg.algs, bzalg.specialize)
end

"""
    PTR(; npt=50, nthreads=1)

Periodic trapezoidal rule with a fixed number of k-points per dimension, `npt`,
using the routine `ptr` from [AutoSymPTR.jl](https://github.com/lxvm/AutoSymPTR.jl).
**The caller should check that the integral is converged w.r.t. `npt`**.
"""
struct PTR <: AutoBZAlgorithm
    npt::Int
    nthreads::Int
end
PTR(; npt=50, nthreads=1) = PTR(npt, nthreads)

function bz_to_standard(f, bz, p, alg::PTR; kws...)
    return IntegralProblem(f, canonical_ptr_basis(bz.B), p; kws...), MonkhorstPack(npt=alg.npt, syms=bz.syms, nthreads=alg.nthreads)
end


"""
    AutoPTR(; norm=norm, a=1.0, nmin=50, nmax=1000, n₀=6, Δn=log(10), keepmost=2, nthreads=1)

Periodic trapezoidal rule with automatic convergence to tolerances passed to the
solver with respect to `norm` using the routine `autosymptr` from
[AutoSymPTR.jl](https://github.com/lxvm/AutoSymPTR.jl).
**This algorithm is the most efficient for smooth integrands**.
"""
struct AutoPTR{F} <: AutoBZAlgorithm
    norm::F
    a::Float64
    nmin::Int
    nmax::Int
    n₀::Float64
    Δn::Float64
    keepmost::Int
    nthreads::Int
end
function AutoPTR(; norm=norm, a=1.0, nmin=50, nmax=1000, n₀=6.0, Δn=log(10), keepmost=2, nthreads=1)
    return AutoPTR(norm, a, nmin, nmax, n₀, Δn, keepmost, nthreads)
end


struct RepBZ{R,B}
    rep::R
    bz::B
end
Base.ndims(dom::RepBZ) = ndims(dom.bz)
Base.eltype(::Type{RepBZ{R,B}}) where {R,B} = eltype(B)
get_prototype(dom::RepBZ) = get_prototype(dom.bz)


function init_cacheval(rep, f, bz::SymmetricBZ, p, bzalg::AutoPTR; kws...)
    prob = IntegralProblem(f, RepBZ(rep, bz), p; kws...)
    alg = AutoSymPTRJL(norm=bzalg.norm, a=bzalg.a, nmin=bzalg.nmin, nmax=bzalg.nmax, n₀=bzalg.n₀, Δn=bzalg.Δn, keepmost=bzalg.keepmost, syms=bz.syms, nthreads=bzalg.nthreads)
    return init(prob, alg)
end
get_basis(dom::RepBZ) = canonical_ptr_basis(dom.bz.B)
function init_rule(dom::RepBZ, alg::AutoSymPTRJL)
    B = get_basis(dom)
    rule = init_rule(B, alg)
    return SymmetricRuleDef(rule, dom.rep, dom.bz)
end
# The spectral convergence of the PTR for integrands with non-trivial symmetry action
# requires symmetrizing inside the quadrature
function do_solve_autobz(rep, f, bz, p, bzalg::AutoPTR, cacheval; _kws...)
    j = abs(det(bz.B))  # rescale tolerance to (I)BZ coordinate and get the right number of digits
    kws = NamedTuple(_kws)
    cacheval.f = f
    cacheval.p = p
    cacheval.kwargs = haskey(kws, :abstol) ? merge(kws, (abstol=kws.abstol / j,)) : kws

    sol = solve!(cacheval)
    value = j*sol.value
    stats = (; sol.stats..., error=sol.stats.error*j)
    return IntegralSolution(value, sol.retcode, stats)
end


"""
    TAI(; norm=norm, initdivs=1)

Tree-adaptive integration using `hcubature` from
[HCubature.jl](https://github.com/JuliaMath/HCubature.jl). This routine is
limited to integration over hypercube domains and may not use all symmetries.
"""
struct TAI{N} <: AutoBZAlgorithm
    norm::N
    initdiv::Int
end
TAI(; norm=norm, initdiv=1) = TAI(norm, initdiv)

function bz_to_standard(f, bz, p, alg::TAI; kws...)
    @assert bz.lims isa CubicLimits "TAI can only integrate rectangular regions"
    return IntegralProblem(f, HyperCube(bz.lims.a, bz.lims.b), p; kws...), HCubatureJL(norm=alg.norm, initdiv = alg.initdiv)
end

<<<<<<< HEAD
struct AutoBZEvalCounter{T} <: AutoBZAlgorithm
=======
struct AutoBZEvalCounter{T<:AutoBZAlgorithm} <: AutoBZAlgorithm
>>>>>>> 206cb7a9
    alg::T
end
function bz_to_standard(f, bz, p, bzalg::AutoBZEvalCounter; kws...)
    prob, alg = bz_to_standard(f, bz, p, bzalg.alg; kws...)
    return prob, EvalCounter(alg)
end
<<<<<<< HEAD

=======
EvalCounter(alg::AutoBZAlgorithm) = AutoBZEvalCounter(alg)
>>>>>>> 206cb7a9
#=
"""
    PTR_IAI(; ptr=PTR(), iai=IAI())

Multi-algorithm that returns an `IAI` calculation with an `abstol` determined
from the given `reltol` and a `PTR` estimate, `I`, as `reltol*norm(I)`.
This addresses the issue that `IAI` does not currently use a globally-adaptive
algorithm and may not have the expected scaling with localization length unless
an `abstol` is used since computational effort may be wasted via a `reltol` with
the naive `nested_quadgk`.
"""
PTR_IAI(; ptr=PTR(), iai=IAI(), kws...) = AbsoluteEstimate(ptr, iai; kws...)


"""
    AutoPTR_IAI(; reltol=1.0, ptr=AutoPTR(), iai=IAI())

Multi-algorithm that returns an `IAI` calculation with an `abstol` determined
from an `AutoPTR` estimate, `I`, computed to `reltol` precision, and the `rtol`
given to the solver as `abstol=rtol*norm(I)`.
This addresses the issue that `IAI` does not currently use a globally-adaptive
algorithm and may not have the expected scaling with localization length unless
an `abstol` is used since computational effort may be wasted via a `reltol` with
the naive `nested_quadgk`.
"""
AutoPTR_IAI(; reltol=1.0, ptr=AutoPTR(), iai=IAI(), kws...) = AbsoluteEstimate(ptr, iai; reltol=reltol, kws...)

function count_bz_to_standard(bz, alg)
    _bz, dom, _alg = bz_to_standard(bz, alg)
    return _bz, dom, EvalCounter(_alg)
end

function do_solve(f, bz::SymmetricBZ, p, alg::EvalCounter{<:AutoBZAlgorithm}, cacheval; kws...)
    return do_solve_autobz(count_bz_to_standard, f, bz, p, alg.alg, cacheval; kws...)
end
=#<|MERGE_RESOLUTION|>--- conflicted
+++ resolved
@@ -1,17 +1,17 @@
 # utilities
 function lattice_bz_limits(B::AbstractMatrix)
-    T = SVector{checksquare(B),typeof(one(eltype(B)))}
-    CubicLimits(zero(T), ones(T))   # unitless canonical bz
+	T = SVector{checksquare(B), typeof(one(eltype(B)))}
+	CubicLimits(zero(T), ones(T))   # unitless canonical bz
 end
 function check_bases_canonical(A::AbstractMatrix, B::AbstractMatrix, atol)
-    norm(A'B - 2pi*I) < atol || throw("Real and reciprocal Bravais lattice bases non-orthogonal to tolerance $atol")
-end
-canonical_reciprocal_basis(A::AbstractMatrix) = A' \ (pi*(one(A)+one(A)))
+	norm(A'B - 2pi * I) < atol || throw("Real and reciprocal Bravais lattice bases non-orthogonal to tolerance $atol")
+end
+canonical_reciprocal_basis(A::AbstractMatrix) = A' \ (pi * (one(A) + one(A)))
 canonical_ptr_basis(B) = Basis(one(B))
 
 # main data type
 """
-    SymmetricBZ(A, B, lims::AbstractIteratedLimits, syms; atol=sqrt(eps()))
+	SymmetricBZ(A, B, lims::AbstractIteratedLimits, syms; atol=sqrt(eps()))
 
 Data type representing a Brillouin zone reduced by a set of symmetries, `syms`
 with iterated integration limits `lims`, both of which are assumed to be in the
@@ -20,24 +20,24 @@
 vectors in their columns.
 
 !!! note "Convention"
-    This type assumes all integration limit data is in the reciprocal lattice
-    basis with fractional coordinates, where the FBZ is just the hypercube
-    spanned by the vertices (0,…,0) & (1,…,1). If necessary, use `A` or `B` to
-    rotate these quantities into the convention.
+	This type assumes all integration limit data is in the reciprocal lattice
+	basis with fractional coordinates, where the FBZ is just the hypercube
+	spanned by the vertices (0,…,0) & (1,…,1). If necessary, use `A` or `B` to
+	rotate these quantities into the convention.
 
 `lims` should be limits compatible with
 [IteratedIntegration.jl](https://github.com/lxvm/IteratedIntegration.jl).
 `syms` should be an iterable collection of point group symmetries compatible
 with [AutoSymPTR.jl](https://github.com/lxvm/AutoSymPTR.jl).
 """
-struct SymmetricBZ{S,L,d,TA,TB,d2}
-    A::SMatrix{d,d,TA,d2}
-    B::SMatrix{d,d,TB,d2}
-    lims::L
-    syms::S
-    function SymmetricBZ(A::MA, B::MB, lims::L, syms::S) where {d,TA,TB,d2,MA<:SMatrix{d,d,TA,d2},MB<:SMatrix{d,d,TB,d2},L,S}
-        return new{S,L,d,TA,TB,d2}(A, B, lims, syms)
-    end
+struct SymmetricBZ{S, L, d, TA, TB, d2}
+	A::SMatrix{d, d, TA, d2}
+	B::SMatrix{d, d, TB, d2}
+	lims::L
+	syms::S
+	function SymmetricBZ(A::MA, B::MB, lims::L, syms::S) where {d, TA, TB, d2, MA <: SMatrix{d, d, TA, d2}, MB <: SMatrix{d, d, TB, d2}, L, S}
+		return new{S, L, d, TA, TB, d2}(A, B, lims, syms)
+	end
 end
 
 nsyms(bz::SymmetricBZ) = length(bz.syms)
@@ -47,21 +47,21 @@
 
 Base.summary(bz::SymmetricBZ) = string(checksquare(bz.A), "-dimensional Brillouin zone with ", bz isa FullBZ ? "trivial" : nsyms(bz), " symmetries")
 Base.show(io::IO, bz::SymmetricBZ) = print(io, summary(bz))
-Base.ndims(::SymmetricBZ{S,L,d}) where {S,L,d} = d
-Base.eltype(::Type{<:SymmetricBZ{S,L,d,TA,TB}}) where {S,L,d,TA,TB} = TB
+Base.ndims(::SymmetricBZ{S, L, d}) where {S, L, d} = d
+Base.eltype(::Type{<:SymmetricBZ{S, L, d, TA, TB}}) where {S, L, d, TA, TB} = TB
 get_prototype(bz::SymmetricBZ) = interior_point(bz.lims)
 
 # Define traits for symmetrization based on symmetry representations
 
 """
-    AbstractSymRep
+	AbstractSymRep
 
 Abstract supertype of symmetry representation traits.
 """
 abstract type AbstractSymRep end
 
 """
-    UnknownRep()
+	UnknownRep()
 
 Fallback symmetry representation for array types without a user-defined `SymRep`.
 Will perform FBZ integration regardless of available BZ symmetries.
@@ -69,14 +69,14 @@
 struct UnknownRep <: AbstractSymRep end
 
 """
-    TrivialRep()
+	TrivialRep()
 
 Symmetry representation of objects with trivial transformation under the group.
 """
 struct TrivialRep <: AbstractSymRep end
 
 """
-    symmetrize(rep::AbstractSymRep, ::SymmetricBZ, x)
+	symmetrize(rep::AbstractSymRep, ::SymmetricBZ, x)
 
 Transform `x` by the representation of the symmetries of the point group used to reduce the
 domain, thus mapping the value of `x` on to the full Brillouin zone.
@@ -87,51 +87,51 @@
 symmetrize_(rep, bz, x) = symmetrize__(rep, bz, x)
 symmetrize_(rep, bz, x::AuxValue) = AuxValue(symmetrize__(rep, bz, x.val), symmetrize__(rep, bz, x.aux))
 
-symmetrize__(::TrivialRep, bz, x) = nsyms(bz)*x
+symmetrize__(::TrivialRep, bz, x) = nsyms(bz) * x
 symmetrize__(::UnknownRep, bz, x) = error("unknown representation cannot be symmetrized")
 
-struct SymmetricRule{R,U,B}
-    rule::R
-    rep::U
-    bz::B
+struct SymmetricRule{R, U, B}
+	rule::R
+	rep::U
+	bz::B
 end
 
 Base.getindex(r::SymmetricRule, i) = getindex(r.rule, i)
-Base.eltype(::Type{SymmetricRule{R,U,B}}) where {R,U,B} = eltype(R)
+Base.eltype(::Type{SymmetricRule{R, U, B}}) where {R, U, B} = eltype(R)
 Base.length(r::SymmetricRule) = length(r.rule)
 Base.iterate(r::SymmetricRule, args...) = iterate(r.rule, args...)
 function (r::SymmetricRule)(f::F, args...) where {F}
-    out = r.rule(f, args...)
-    val = symmetrize(r.rep, r.bz, out)
-    return val
-end
-
-struct SymmetricRuleDef{R,U,B}
-    rule::R
-    rep::U
-    bz::B
+	out = r.rule(f, args...)
+	val = symmetrize(r.rep, r.bz, out)
+	return val
+end
+
+struct SymmetricRuleDef{R, U, B}
+	rule::R
+	rep::U
+	bz::B
 end
 
 AutoSymPTR.nsyms(r::SymmetricRuleDef) = AutoSymPTR.nsyms(r.r)
-function (r::SymmetricRuleDef)(::Type{T}, v::Val{d}) where {T,d}
-    return SymmetricRule(r.rule(T, v), r.rep, r.bz)
+function (r::SymmetricRuleDef)(::Type{T}, v::Val{d}) where {T, d}
+	return SymmetricRule(r.rule(T, v), r.rep, r.bz)
 end
 function AutoSymPTR.nextrule(r::SymmetricRule, ruledef::SymmetricRuleDef)
-    return SymmetricRule(AutoSymPTR.nextrule(r.rule, ruledef.rule), ruledef.rep, ruledef.bz)
+	return SymmetricRule(AutoSymPTR.nextrule(r.rule, ruledef.rule), ruledef.rep, ruledef.bz)
 end
 
 # Here we provide utilities to build BZs
 
 """
-    AbstractBZ{d}
+	AbstractBZ{d}
 
 Abstract supertype for all Brillouin zone data types parametrized by dimension.
 """
 abstract type AbstractBZ{d} end
 
 """
-    load_bz(bz::AbstractBZ, [T::Type=Float64])
-    load_bz(bz::AbstractBZ, A::AbstractMatrix, [B::AbstractMatrix])
+	load_bz(bz::AbstractBZ, [T::Type=Float64])
+	load_bz(bz::AbstractBZ, A::AbstractMatrix, [B::AbstractMatrix])
 
 Interface to loading Brillouin zones.
 
@@ -145,149 +145,151 @@
   lattice vectors of a ``d``-dimensional Brillouin zone (default: `A' \\ 2πI`)
 
 !!! note "Assumptions"
-    `AutoBZCore` assumes that all calculations occur in the reciprocal
-    lattice basis, since that is the basis in which Wannier interpolants are most
-    efficiently described. See [`SymmetricBZ`](@ref) for details. We also assume that the
-    integrands are cheap to evaluate, which is why we provide adaptive methods in the first
-    place, so that return types can be determined at runtime (and mechanisms are in place
-    for compile time as well)
+	`AutoBZCore` assumes that all calculations occur in the reciprocal
+	lattice basis, since that is the basis in which Wannier interpolants are most
+	efficiently described. See [`SymmetricBZ`](@ref) for details. We also assume that the
+	integrands are cheap to evaluate, which is why we provide adaptive methods in the first
+	place, so that return types can be determined at runtime (and mechanisms are in place
+	for compile time as well)
 """
 function load_bz end
 
-function load_bz(bz::AbstractBZ{N}, A::AbstractMatrix{T}, B::AbstractMatrix{S}=canonical_reciprocal_basis(A); atol=nothing) where {N,T,S}
-    (d = checksquare(A)) == checksquare(B) ||
-        throw(DimensionMismatch("Bravais lattices $A and $B must have the same shape"))
-    bz_ = if N isa Integer
-        @assert d == N
-        bz
-    else
-        convert(AbstractBZ{d}, bz)
-    end
-    check_bases_canonical(A, B, something(atol, sqrt(eps(oneunit(T)*oneunit(S)))))
-    MA = SMatrix{d,d,T,d^2}; MB = SMatrix{d,d,S,d^2}
-    return load_bz(bz_, convert(MA, A), convert(MB, B))
-end
-
-function load_bz(bz::AbstractBZ{d}, ::Type{T}=Float64) where {d,T}
-    d isa Integer || throw(ArgumentError("BZ dimension must be integer"))
-    A = oneunit(SMatrix{d,d,T,d^2})
-    return load_bz(bz, A)
-end
-
-"""
-    FBZ{N} <: AbstractBZ
+function load_bz(bz::AbstractBZ{N}, A::AbstractMatrix{T}, B::AbstractMatrix{S} = canonical_reciprocal_basis(A); atol = nothing) where {N, T, S}
+	(d = checksquare(A)) == checksquare(B) ||
+		throw(DimensionMismatch("Bravais lattices $A and $B must have the same shape"))
+	bz_ = if N isa Integer
+		@assert d == N
+		bz
+	else
+		convert(AbstractBZ{d}, bz)
+	end
+	check_bases_canonical(A, B, something(atol, sqrt(eps(oneunit(T) * oneunit(S)))))
+	MA = SMatrix{d, d, T, d^2}
+	MB = SMatrix{d, d, S, d^2}
+	return load_bz(bz_, convert(MA, A), convert(MB, B))
+end
+
+function load_bz(bz::AbstractBZ{d}, ::Type{T} = Float64) where {d, T}
+	d isa Integer || throw(ArgumentError("BZ dimension must be integer"))
+	A = oneunit(SMatrix{d, d, T, d^2})
+	return load_bz(bz, A)
+end
+
+"""
+	FBZ{N} <: AbstractBZ
 
 Singleton type representing first/full Brillouin zones of `N` dimensions.
 By default, `N` is nothing and the dimension is obtained from input files.
 """
 struct FBZ{N} <: AbstractBZ{N} end
-FBZ(n=nothing) = FBZ{n}()
+FBZ(n = nothing) = FBZ{n}()
 Base.convert(::Type{AbstractBZ{d}}, ::FBZ) where {d} = FBZ{d}()
 
-function load_bz(::FBZ{N}, A::SMatrix{N,N}, B::SMatrix{N,N}) where {N}
-    lims = lattice_bz_limits(B)
-    return SymmetricBZ(A, B, lims, nothing)
-end
-
-"""
-    IBZ <: AbstractBZ
+function load_bz(::FBZ{N}, A::SMatrix{N, N}, B::SMatrix{N, N}) where {N}
+	lims = lattice_bz_limits(B)
+	return SymmetricBZ(A, B, lims, nothing)
+end
+
+"""
+	IBZ <: AbstractBZ
 
 Singleton type representing irreducible Brillouin zones. Load
 [SymmetryReduceBZ.jl](https://github.com/jerjorg/SymmetryReduceBZ.jl) to use this.
 """
-struct IBZ{d,P} <: AbstractBZ{d} end
+struct IBZ{d, P} <: AbstractBZ{d} end
 
 struct DefaultPolyhedron end
 
-IBZ(n=nothing,) = IBZ{n,DefaultPolyhedron}()
-Base.convert(::Type{AbstractBZ{d}}, ::IBZ{N,P}) where {d,N,P} = IBZ{d,P}()
-
-"""
-    load_bz(::IBZ, A, B, species::AbstractVector, positions::AbstractMatrix; kws...)
+IBZ(n = nothing) = IBZ{n, DefaultPolyhedron}()
+Base.convert(::Type{AbstractBZ{d}}, ::IBZ{N, P}) where {d, N, P} = IBZ{d, P}()
+
+"""
+	load_bz(::IBZ, A, B, species::AbstractVector, positions::AbstractMatrix; kws...)
 
 `species` must have distinct labels for each atom type (e.g. can be any string or integer)
 and `positions` must be a matrix whose columns give the coordinates of the atom of the
 corresponding species.
 """
 function load_bz(bz::IBZ, A, B, species, positions; kws...)
-    ext = Base.get_extension(@__MODULE__(), :SymmetryReduceBZExt)
-    if ext !== nothing
-        return ext.load_ibz(bz, A, B, species, positions; kws...)
-    else
-        error("SymmetryReduceBZ extension not loaded")
-    end
-end
-function load_bz(bz::IBZ{N}, A::SMatrix{N,N}, B::SMatrix{N,N}) where {N}
-    return load_bz(bz, A, B, nothing, nothing)
-end
-
-checkorthog(A::AbstractMatrix) = isdiag(transpose(A)*A)
-
-sign_flip_tuples(n::Val{d}) where {d} = Iterators.product(ntuple(_ -> (1,-1), n)...)
-sign_flip_matrices(n::Val{d}) where {d} = (Diagonal(SVector{d,Int}(A)) for A in sign_flip_tuples(n))
+	ext = Base.get_extension(@__MODULE__(), :SymmetryReduceBZExt)
+	if ext !== nothing
+		return ext.load_ibz(bz, A, B, species, positions; kws...)
+	else
+		error("SymmetryReduceBZ extension not loaded")
+	end
+end
+function load_bz(bz::IBZ{N}, A::SMatrix{N, N}, B::SMatrix{N, N}) where {N}
+	return load_bz(bz, A, B, nothing, nothing)
+end
+
+checkorthog(A::AbstractMatrix) = isdiag(transpose(A) * A)
+
+sign_flip_tuples(n::Val{d}) where {d} = Iterators.product(ntuple(_ -> (1, -1), n)...)
+sign_flip_matrices(n::Val{d}) where {d} = (Diagonal(SVector{d, Int}(A)) for A in sign_flip_tuples(n))
 n_sign_flips(d::Integer) = 2^d
 
 """
-    InversionSymIBZ{N} <: AbstractBZ
+	InversionSymIBZ{N} <: AbstractBZ
 
 Singleton type representing Brillouin zones with full inversion symmetry
 
 !!! warning "Assumptions"
-    Only expect this to work for systems with orthogonal lattice vectors
+	Only expect this to work for systems with orthogonal lattice vectors
 """
 struct InversionSymIBZ{N} <: AbstractBZ{N} end
-InversionSymIBZ(n=nothing) = InversionSymIBZ{n}()
+InversionSymIBZ(n = nothing) = InversionSymIBZ{n}()
 Base.convert(::Type{AbstractBZ{d}}, ::InversionSymIBZ) where {d} = InversionSymIBZ{d}()
 
-function load_bz(::InversionSymIBZ{N}, A::SMatrix{N,N}, B::SMatrix{N,N,TB}) where {N,TB}
-    checkorthog(A) || @warn "Non-orthogonal lattice vectors detected with InversionSymIBZ. Unexpected behavior may occur"
-    t = one(TB); V = SVector{N,typeof(t)}
-    lims = CubicLimits(zero(V), fill(1//2, V))
-    syms = map(S -> t*S, sign_flip_matrices(Val(N)))
-    return SymmetricBZ(A, B, lims, syms)
+function load_bz(::InversionSymIBZ{N}, A::SMatrix{N, N}, B::SMatrix{N, N, TB}) where {N, TB}
+	checkorthog(A) || @warn "Non-orthogonal lattice vectors detected with InversionSymIBZ. Unexpected behavior may occur"
+	t = one(TB)
+	V = SVector{N, typeof(t)}
+	lims = CubicLimits(zero(V), fill(1 // 2, V))
+	syms = map(S -> t * S, sign_flip_matrices(Val(N)))
+	return SymmetricBZ(A, B, lims, syms)
 end
 
 function permutation_matrices(t::Val{n}) where {n}
-    permutations = permutation_tuples(ntuple(identity, t))
-    (sacollect(SMatrix{n,n,Int,n^2}, ifelse(j == p[i], 1, 0) for i in 1:n, j in 1:n) for p in permutations)
+	permutations = permutation_tuples(ntuple(identity, t))
+	(sacollect(SMatrix{n, n, Int, n^2}, ifelse(j == p[i], 1, 0) for i in 1:n, j in 1:n) for p in permutations)
 end
 permutation_tuples(C::NTuple{N}) where {N} = @inbounds((C[i], p...)::typeof(C) for i in eachindex(C) for p in permutation_tuples(C[[j for j in eachindex(C) if j != i]]))
 permutation_tuples(C::NTuple{1}) = C
 n_permutations(n::Integer) = factorial(n)
 
 """
-    cube_automorphisms(::Val{d}) where d
+	cube_automorphisms(::Val{d}) where d
 
 return a generator of the symmetries of the cube in `d` dimensions including the
 identity.
 """
-cube_automorphisms(n::Val{d}) where {d} = (S*P for S in sign_flip_matrices(n), P in permutation_matrices(n))
+cube_automorphisms(n::Val{d}) where {d} = (S * P for S in sign_flip_matrices(n), P in permutation_matrices(n))
 n_cube_automorphisms(d) = n_sign_flips(d) * n_permutations(d)
 
 """
-    CubicSymIBZ{N} <: AbstractBZ
+	CubicSymIBZ{N} <: AbstractBZ
 
 Singleton type representing Brillouin zones with full cubic symmetry
 
 !!! warning "Assumptions"
-    Only expect this to work for systems with orthogonal lattice vectors
+	Only expect this to work for systems with orthogonal lattice vectors
 """
 struct CubicSymIBZ{N} <: AbstractBZ{N} end
-CubicSymIBZ(n=nothing) = CubicSymIBZ{n}()
+CubicSymIBZ(n = nothing) = CubicSymIBZ{n}()
 Base.convert(::Type{AbstractBZ{d}}, ::CubicSymIBZ) where {d} = CubicSymIBZ{d}()
 
-function load_bz(::CubicSymIBZ{N}, A::SMatrix{N,N}, B::SMatrix{N,N,TB}) where {N,TB}
-    checkorthog(A) || @warn "Non-orthogonal lattice vectors detected with CubicSymIBZ. Unexpected behavior may occur"
-    t = one(TB)
-    lims = TetrahedralLimits(fill(1//2, SVector{N,typeof(t)}))
-    syms = map(S -> t*S, cube_automorphisms(Val{N}()))
-    return SymmetricBZ(A, B, lims, syms)
+function load_bz(::CubicSymIBZ{N}, A::SMatrix{N, N}, B::SMatrix{N, N, TB}) where {N, TB}
+	checkorthog(A) || @warn "Non-orthogonal lattice vectors detected with CubicSymIBZ. Unexpected behavior may occur"
+	t = one(TB)
+	lims = TetrahedralLimits(fill(1 // 2, SVector{N, typeof(t)}))
+	syms = map(S -> t * S, cube_automorphisms(Val{N}()))
+	return SymmetricBZ(A, B, lims, syms)
 end
 
 # Now we provide the BZ integration algorithms effectively as aliases to the libraries
 
 """
-    AutoBZAlgorithm
+	AutoBZAlgorithm
 
 Abstract supertype for Brillouin zone integration algorithms.
 All integration problems on the BZ get rescaled to fractional coordinates so that the
@@ -299,7 +301,7 @@
 abstract type AutoBZAlgorithm <: IntegralAlgorithm end
 
 """
-    AutoBZProblem([rep], f, bz, [p]; kwargs...)
+	AutoBZProblem([rep], f, bz, [p]; kwargs...)
 
 Construct a BZ integration problem.
 
@@ -312,12 +314,12 @@
 ## Keywords
 Additional keywords are passed directly to the solver
 """
-struct AutoBZProblem{R<:AbstractSymRep,F<:AbstractIntegralFunction,BZ<:SymmetricBZ,P,K<:NamedTuple}
-    rep::R
-    f::F
-    bz::BZ
-    p::P
-    kwargs::K
+struct AutoBZProblem{R <: AbstractSymRep, F <: AbstractIntegralFunction, BZ <: SymmetricBZ, P, K <: NamedTuple}
+	rep::R
+	f::F
+	bz::BZ
+	p::P
+	kwargs::K
 end
 
 const WARN_UNKNOWN_SYMMETRY = """
@@ -326,117 +328,120 @@
 To integrate with symmetry, define an AbstractSymRep for your integrand.
 """
 
-function AutoBZProblem(rep::AbstractSymRep, f::AbstractIntegralFunction, bz::SymmetricBZ, p=NullParameters(); kws...)
-    proto = get_prototype(f, get_prototype(bz), p)
-    if rep isa UnknownRep && !(bz isa FullBZ)
-        @warn WARN_UNKNOWN_SYMMETRY
-        fbz = SymmetricBZ(bz.A, bz.B, lattice_bz_limits(bz.B), nothing)
-        return AutoBZProblem(rep, f, fbz, p, NamedTuple(kws))
-    else
-        return AutoBZProblem(rep, f, bz, p, NamedTuple(kws))
-    end
-end
-function AutoBZProblem(f::AbstractIntegralFunction, bz::SymmetricBZ, p=NullParameters(); kws...)
-    return AutoBZProblem(UnknownRep(), f, bz, p; kws...)
-end
-function AutoBZProblem(f, bz::SymmetricBZ, p=NullParameters(); kws...)
-    return AutoBZProblem(IntegralFunction(f), bz, p; kws...)
-end
-
-mutable struct AutoBZCache{R,F,BZ,P,A,C,K}
-    rep::R
-    f::F
-    bz::BZ
-    p::P
-    alg::A
-    cacheval::C
-    kwargs::K
+function AutoBZProblem(rep::AbstractSymRep, f::AbstractIntegralFunction, bz::SymmetricBZ, p = NullParameters(); kws...)
+	proto = get_prototype(f, get_prototype(bz), p)
+	if rep isa UnknownRep && !(bz isa FullBZ)
+		@warn WARN_UNKNOWN_SYMMETRY
+		fbz = SymmetricBZ(bz.A, bz.B, lattice_bz_limits(bz.B), nothing)
+		return AutoBZProblem(rep, f, fbz, p, NamedTuple(kws))
+	else
+		return AutoBZProblem(rep, f, bz, p, NamedTuple(kws))
+	end
+end
+function AutoBZProblem(f::AbstractIntegralFunction, bz::SymmetricBZ, p = NullParameters(); kws...)
+	return AutoBZProblem(UnknownRep(), f, bz, p; kws...)
+end
+function AutoBZProblem(f, bz::SymmetricBZ, p = NullParameters(); kws...)
+	return AutoBZProblem(IntegralFunction(f), bz, p; kws...)
+end
+
+mutable struct AutoBZCache{R, F, BZ, P, A, C, K}
+	rep::R
+	f::F
+	bz::BZ
+	p::P
+	alg::A
+	cacheval::C
+	kwargs::K
 end
 
 function init(prob::AutoBZProblem, alg::AutoBZAlgorithm; kwargs...)
-    rep = prob.rep; f = prob.f; bz = prob.bz; p = prob.p
-    kws = (; prob.kwargs..., kwargs...)
-    checkkwargs(kws)
-    cacheval = init_cacheval(rep, f, bz, p, alg; kws...)
-    return AutoBZCache(rep, f, bz, p, alg, cacheval, kws)
-end
-
-"""
-    solve(::AutoBZProblem, ::AutoBZAlgorithm; kws...)::IntegralSolution
+	rep = prob.rep
+	f = prob.f
+	bz = prob.bz
+	p = prob.p
+	kws = (; prob.kwargs..., kwargs...)
+	checkkwargs(kws)
+	cacheval = init_cacheval(rep, f, bz, p, alg; kws...)
+	return AutoBZCache(rep, f, bz, p, alg, cacheval, kws)
+end
+
+"""
+	solve(::AutoBZProblem, ::AutoBZAlgorithm; kws...)::IntegralSolution
 """
 solve(prob::AutoBZProblem, alg::AutoBZAlgorithm; kwargs...)
 
 """
-    solve!(::IntegralCache)::IntegralSolution
+	solve!(::IntegralCache)::IntegralSolution
 
 Compute the solution to an [`IntegralProblem`](@ref) constructed from [`init`](@ref).
 """
 function solve!(c::AutoBZCache)
-    return do_solve_autobz(c.rep, c.f, c.bz, c.p, c.alg, c.cacheval; c.kwargs...)
+	return do_solve_autobz(c.rep, c.f, c.bz, c.p, c.alg, c.cacheval; c.kwargs...)
 end
 
 function init_cacheval(rep, f, bz::SymmetricBZ, p, bzalg::AutoBZAlgorithm; kws...)
-    prob, alg = bz_to_standard(f, bz, p, bzalg; kws...)
-    return init(prob, alg)
+	prob, alg = bz_to_standard(f, bz, p, bzalg; kws...)
+	return init(prob, alg)
 end
 
 function do_solve_autobz(rep, f, bz, p, bzalg::AutoBZAlgorithm, cacheval; _kws...)
-    j = abs(det(bz.B))  # rescale tolerance to (I)BZ coordinate and get the right number of digits
-    kws = NamedTuple(_kws)
-    cacheval.f = f
-    cacheval.p = p
-    cacheval.kwargs = haskey(kws, :abstol) ? merge(kws, (abstol=kws.abstol / (j * nsyms(bz)),)) : kws
-
-    sol = solve!(cacheval)
-    value = j*symmetrize(rep, bz, sol.value)
-    stats = (; sol.stats...)
-    # err = sol.resid === nothing ? nothing : j*symmetrize(f, bz_, sol.resid)
-    return IntegralSolution(value, sol.retcode, stats)
+	j = abs(det(bz.B))  # rescale tolerance to (I)BZ coordinate and get the right number of digits
+	kws = NamedTuple(_kws)
+	cacheval.f = f
+	cacheval.p = p
+	cacheval.kwargs = haskey(kws, :abstol) ? merge(kws, (abstol = kws.abstol / (j * nsyms(bz)),)) : kws
+
+	sol = solve!(cacheval)
+	value = j * symmetrize(rep, bz, sol.value)
+	stats = (; sol.stats...)
+	# err = sol.resid === nothing ? nothing : j*symmetrize(f, bz_, sol.resid)
+	return IntegralSolution(value, sol.retcode, stats)
 end
 
 # AutoBZAlgorithms must implement:
 # - bz_to_standard: (transformed) bz, unitless domain, standard algorithm
 
 """
-    IAI(alg::IntegralAlgorithm=AuxQuadGKJL())
-    IAI(algs::IntegralAlgorithm...)
+	IAI(alg::IntegralAlgorithm=AuxQuadGKJL())
+	IAI(algs::IntegralAlgorithm...)
 
 Iterated-adaptive integration using `nested_quad` from
 [IteratedIntegration.jl](https://github.com/lxvm/IteratedIntegration.jl).
 **This algorithm is the most efficient for localized integrands**.
 """
-struct IAI{T,S} <: AutoBZAlgorithm
-    algs::T
-    specialize::S
-    IAI(alg::IntegralAlgorithm=AuxQuadGKJL(), specialize::AbstractSpecialization=FunctionWrapperSpecialize()) = new{typeof(alg),typeof(specialize)}(alg, specialize)
-    IAI(algs::Tuple{Vararg{IntegralAlgorithm}}, specialize::Tuple{Vararg{AbstractSpecialization}}=ntuple(_->FunctionWrapperSpecialize(),length(algs))) = new{typeof(algs),typeof(specialize)}(algs, specialize)
+struct IAI{T, S} <: AutoBZAlgorithm
+	algs::T
+	specialize::S
+	IAI(alg::IntegralAlgorithm = AuxQuadGKJL(), specialize::AbstractSpecialization = FunctionWrapperSpecialize()) = new{typeof(alg), typeof(specialize)}(alg, specialize)
+	IAI(algs::Tuple{Vararg{IntegralAlgorithm}}, specialize::Tuple{Vararg{AbstractSpecialization}} = ntuple(_ -> FunctionWrapperSpecialize(), length(algs))) = new{typeof(algs), typeof(specialize)}(algs, specialize)
 end
 IAI(algs::IntegralAlgorithm...) = IAI(algs)
 
 function bz_to_standard(f, bz, p, bzalg::IAI; kws...)
-    return IntegralProblem(f, bz.lims, p; kws...), NestedQuad(bzalg.algs, bzalg.specialize)
-end
-
-"""
-    PTR(; npt=50, nthreads=1)
+	return IntegralProblem(f, bz.lims, p; kws...), NestedQuad(bzalg.algs, bzalg.specialize)
+end
+
+"""
+	PTR(; npt=50, nthreads=1)
 
 Periodic trapezoidal rule with a fixed number of k-points per dimension, `npt`,
 using the routine `ptr` from [AutoSymPTR.jl](https://github.com/lxvm/AutoSymPTR.jl).
 **The caller should check that the integral is converged w.r.t. `npt`**.
 """
 struct PTR <: AutoBZAlgorithm
-    npt::Int
-    nthreads::Int
-end
-PTR(; npt=50, nthreads=1) = PTR(npt, nthreads)
+	npt::Int
+	nthreads::Int
+end
+PTR(; npt = 50, nthreads = 1) = PTR(npt, nthreads)
 
 function bz_to_standard(f, bz, p, alg::PTR; kws...)
-    return IntegralProblem(f, canonical_ptr_basis(bz.B), p; kws...), MonkhorstPack(npt=alg.npt, syms=bz.syms, nthreads=alg.nthreads)
-end
-
-
-"""
-    AutoPTR(; norm=norm, a=1.0, nmin=50, nmax=1000, n₀=6, Δn=log(10), keepmost=2, nthreads=1)
+	return IntegralProblem(f, canonical_ptr_basis(bz.B), p; kws...), MonkhorstPack(npt = alg.npt, syms = bz.syms, nthreads = alg.nthreads)
+end
+
+
+"""
+	AutoPTR(; norm=norm, a=1.0, nmin=50, nmax=1000, n₀=6, Δn=log(10), keepmost=2, nthreads=1)
 
 Periodic trapezoidal rule with automatic convergence to tolerances passed to the
 solver with respect to `norm` using the routine `autosymptr` from
@@ -444,93 +449,85 @@
 **This algorithm is the most efficient for smooth integrands**.
 """
 struct AutoPTR{F} <: AutoBZAlgorithm
-    norm::F
-    a::Float64
-    nmin::Int
-    nmax::Int
-    n₀::Float64
-    Δn::Float64
-    keepmost::Int
-    nthreads::Int
-end
-function AutoPTR(; norm=norm, a=1.0, nmin=50, nmax=1000, n₀=6.0, Δn=log(10), keepmost=2, nthreads=1)
-    return AutoPTR(norm, a, nmin, nmax, n₀, Δn, keepmost, nthreads)
-end
-
-
-struct RepBZ{R,B}
-    rep::R
-    bz::B
+	norm::F
+	a::Float64
+	nmin::Int
+	nmax::Int
+	n₀::Float64
+	Δn::Float64
+	keepmost::Int
+	nthreads::Int
+end
+function AutoPTR(; norm = norm, a = 1.0, nmin = 50, nmax = 1000, n₀ = 6.0, Δn = log(10), keepmost = 2, nthreads = 1)
+	return AutoPTR(norm, a, nmin, nmax, n₀, Δn, keepmost, nthreads)
+end
+
+
+struct RepBZ{R, B}
+	rep::R
+	bz::B
 end
 Base.ndims(dom::RepBZ) = ndims(dom.bz)
-Base.eltype(::Type{RepBZ{R,B}}) where {R,B} = eltype(B)
+Base.eltype(::Type{RepBZ{R, B}}) where {R, B} = eltype(B)
 get_prototype(dom::RepBZ) = get_prototype(dom.bz)
 
 
 function init_cacheval(rep, f, bz::SymmetricBZ, p, bzalg::AutoPTR; kws...)
-    prob = IntegralProblem(f, RepBZ(rep, bz), p; kws...)
-    alg = AutoSymPTRJL(norm=bzalg.norm, a=bzalg.a, nmin=bzalg.nmin, nmax=bzalg.nmax, n₀=bzalg.n₀, Δn=bzalg.Δn, keepmost=bzalg.keepmost, syms=bz.syms, nthreads=bzalg.nthreads)
-    return init(prob, alg)
+	prob = IntegralProblem(f, RepBZ(rep, bz), p; kws...)
+	alg = AutoSymPTRJL(norm = bzalg.norm, a = bzalg.a, nmin = bzalg.nmin, nmax = bzalg.nmax, n₀ = bzalg.n₀, Δn = bzalg.Δn, keepmost = bzalg.keepmost, syms = bz.syms, nthreads = bzalg.nthreads)
+	return init(prob, alg)
 end
 get_basis(dom::RepBZ) = canonical_ptr_basis(dom.bz.B)
 function init_rule(dom::RepBZ, alg::AutoSymPTRJL)
-    B = get_basis(dom)
-    rule = init_rule(B, alg)
-    return SymmetricRuleDef(rule, dom.rep, dom.bz)
+	B = get_basis(dom)
+	rule = init_rule(B, alg)
+	return SymmetricRuleDef(rule, dom.rep, dom.bz)
 end
 # The spectral convergence of the PTR for integrands with non-trivial symmetry action
 # requires symmetrizing inside the quadrature
 function do_solve_autobz(rep, f, bz, p, bzalg::AutoPTR, cacheval; _kws...)
-    j = abs(det(bz.B))  # rescale tolerance to (I)BZ coordinate and get the right number of digits
-    kws = NamedTuple(_kws)
-    cacheval.f = f
-    cacheval.p = p
-    cacheval.kwargs = haskey(kws, :abstol) ? merge(kws, (abstol=kws.abstol / j,)) : kws
-
-    sol = solve!(cacheval)
-    value = j*sol.value
-    stats = (; sol.stats..., error=sol.stats.error*j)
-    return IntegralSolution(value, sol.retcode, stats)
-end
-
-
-"""
-    TAI(; norm=norm, initdivs=1)
+	j = abs(det(bz.B))  # rescale tolerance to (I)BZ coordinate and get the right number of digits
+	kws = NamedTuple(_kws)
+	cacheval.f = f
+	cacheval.p = p
+	cacheval.kwargs = haskey(kws, :abstol) ? merge(kws, (abstol = kws.abstol / j,)) : kws
+
+	sol = solve!(cacheval)
+	value = j * sol.value
+	stats = (; sol.stats..., error = sol.stats.error * j)
+	return IntegralSolution(value, sol.retcode, stats)
+end
+
+
+"""
+	TAI(; norm=norm, initdivs=1)
 
 Tree-adaptive integration using `hcubature` from
 [HCubature.jl](https://github.com/JuliaMath/HCubature.jl). This routine is
 limited to integration over hypercube domains and may not use all symmetries.
 """
 struct TAI{N} <: AutoBZAlgorithm
-    norm::N
-    initdiv::Int
-end
-TAI(; norm=norm, initdiv=1) = TAI(norm, initdiv)
+	norm::N
+	initdiv::Int
+end
+TAI(; norm = norm, initdiv = 1) = TAI(norm, initdiv)
 
 function bz_to_standard(f, bz, p, alg::TAI; kws...)
-    @assert bz.lims isa CubicLimits "TAI can only integrate rectangular regions"
-    return IntegralProblem(f, HyperCube(bz.lims.a, bz.lims.b), p; kws...), HCubatureJL(norm=alg.norm, initdiv = alg.initdiv)
-end
-
-<<<<<<< HEAD
-struct AutoBZEvalCounter{T} <: AutoBZAlgorithm
-=======
-struct AutoBZEvalCounter{T<:AutoBZAlgorithm} <: AutoBZAlgorithm
->>>>>>> 206cb7a9
-    alg::T
+	@assert bz.lims isa CubicLimits "TAI can only integrate rectangular regions"
+	return IntegralProblem(f, HyperCube(bz.lims.a, bz.lims.b), p; kws...), HCubatureJL(norm = alg.norm, initdiv = alg.initdiv)
+end
+
+struct AutoBZEvalCounter{T <: AutoBZAlgorithm} <: AutoBZAlgorithm
+	alg::T
 end
 function bz_to_standard(f, bz, p, bzalg::AutoBZEvalCounter; kws...)
-    prob, alg = bz_to_standard(f, bz, p, bzalg.alg; kws...)
-    return prob, EvalCounter(alg)
-end
-<<<<<<< HEAD
-
-=======
+	prob, alg = bz_to_standard(f, bz, p, bzalg.alg; kws...)
+	return prob, EvalCounter(alg)
+end
 EvalCounter(alg::AutoBZAlgorithm) = AutoBZEvalCounter(alg)
->>>>>>> 206cb7a9
 #=
 """
-    PTR_IAI(; ptr=PTR(), iai=IAI())
+	PTR_IAI(; ptr=PTR(), iai=IAI())
 
 Multi-algorithm that returns an `IAI` calculation with an `abstol` determined
 from the given `reltol` and a `PTR` estimate, `I`, as `reltol*norm(I)`.
@@ -543,7 +540,7 @@
 
 
 """
-    AutoPTR_IAI(; reltol=1.0, ptr=AutoPTR(), iai=IAI())
+	AutoPTR_IAI(; reltol=1.0, ptr=AutoPTR(), iai=IAI())
 
 Multi-algorithm that returns an `IAI` calculation with an `abstol` determined
 from an `AutoPTR` estimate, `I`, computed to `reltol` precision, and the `rtol`
@@ -556,11 +553,11 @@
 AutoPTR_IAI(; reltol=1.0, ptr=AutoPTR(), iai=IAI(), kws...) = AbsoluteEstimate(ptr, iai; reltol=reltol, kws...)
 
 function count_bz_to_standard(bz, alg)
-    _bz, dom, _alg = bz_to_standard(bz, alg)
-    return _bz, dom, EvalCounter(_alg)
+	_bz, dom, _alg = bz_to_standard(bz, alg)
+	return _bz, dom, EvalCounter(_alg)
 end
 
 function do_solve(f, bz::SymmetricBZ, p, alg::EvalCounter{<:AutoBZAlgorithm}, cacheval; kws...)
-    return do_solve_autobz(count_bz_to_standard, f, bz, p, alg.alg, cacheval; kws...)
+	return do_solve_autobz(count_bz_to_standard, f, bz, p, alg.alg, cacheval; kws...)
 end
 =#